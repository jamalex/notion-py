--- conflicted
+++ resolved
@@ -102,10 +102,6 @@
 
 
 class NotionSelect(object):
-<<<<<<< HEAD
-    valid_colors = ["default", "gray", "brown", "orange", "yellow",
-                    "green", "blue", "purple", "pink", "red"]
-=======
     valid_colors = [
         "default",
         "gray",
@@ -118,7 +114,6 @@
         "pink",
         "red",
     ]
->>>>>>> c9223c05
     id = None
     color = "default"
     value = None
@@ -136,15 +131,7 @@
         return color
 
     def to_dict(self):
-<<<<<<< HEAD
-        return {
-            "id": self.id,
-            "value": self.value,
-            "color": self.color
-        }
-=======
         return {"id": self.id, "value": self.value, "color": self.color}
->>>>>>> c9223c05
 
 
 class Collection(Record):
@@ -193,11 +180,7 @@
         if not isinstance(values, list):
             values = [values]
         for v in values:
-<<<<<<< HEAD
-            if v.lower() not in current_options:
-=======
             if v and v.lower() not in current_options:
->>>>>>> c9223c05
                 schema_update = True
                 prop["options"].append(NotionSelect(v).to_dict())
         return schema_update, prop
@@ -576,13 +559,9 @@
         if prop["type"] in ["select"] or prop["type"] in ["multi_select"]:
             schema_update, prop = self.collection.check_schema_select_options(prop, val)
             if schema_update:
-<<<<<<< HEAD
-                self.collection.set("schema.{}.options".format(prop["id"]), prop["options"])
-=======
                 self.collection.set(
                     "schema.{}.options".format(prop["id"]), prop["options"]
                 )
->>>>>>> c9223c05
 
         path, val = self._convert_python_to_notion(val, prop, identifier=identifier)
 
