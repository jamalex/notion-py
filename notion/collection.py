from cached_property import cached_property
from copy import deepcopy
from datetime import datetime, date
from tzlocal import get_localzone

from .block import Block, PageBlock, Children, CollectionViewBlock
from .logger import logger
from .maps import property_map, field_map
from .markdown import markdown_to_notion, notion_to_markdown
from .operations import build_operation
from .records import Record
from .utils import add_signed_prefix_as_needed, extract_id, remove_signed_prefix_as_needed, slugify


class NotionDate(object):

    start = None
    end = None
    timezone = None

    def __init__(self, start, end=None, timezone=None):
        self.start = start
        self.end = end
        self.timezone = timezone

    @classmethod
    def from_notion(cls, obj):
        if isinstance(obj, dict):
            data = obj
        elif isinstance(obj, list):
            data = obj[0][1][0][1]
        else:
            return None
        start = cls._parse_datetime(data.get("start_date"), data.get("start_time"))
        end = cls._parse_datetime(data.get("end_date"), data.get("end_time"))
        timezone = data.get("timezone")
        return cls(start, end=end, timezone=timezone)

    @classmethod
    def _parse_datetime(cls, date_str, time_str):
        if not date_str:
            return None
        if time_str:
            return datetime.strptime(date_str + " " + time_str, "%Y-%m-%d %H:%M")
        else:
            return datetime.strptime(date_str, "%Y-%m-%d").date()

    def _format_datetime(self, date_or_datetime):
        if not date_or_datetime:
            return None, None
        if isinstance(date_or_datetime, datetime):
            return (
                date_or_datetime.strftime("%Y-%m-%d"),
                date_or_datetime.strftime("%H:%M"),
            )
        else:
            return date_or_datetime.strftime("%Y-%m-%d"), None

    def type(self):
        name = "date"
        if isinstance(self.start, datetime):
            name += "time"
        if self.end:
            name += "range"
        return name

    def to_notion(self):

        if self.end:
            self.start, self.end = sorted([self.start, self.end])

        start_date, start_time = self._format_datetime(self.start)
        end_date, end_time = self._format_datetime(self.end)

        if not start_date:
            return []

        data = {"type": self.type(), "start_date": start_date}

        if end_date:
            data["end_date"] = end_date

        if "time" in data["type"]:
            data["time_zone"] = str(self.timezone or get_localzone())
            data["start_time"] = start_time or "00:00"
            if end_date:
                data["end_time"] = end_time or "00:00"

        return [["‣", [["d", data]]]]


class Collection(Record):
    """
    A "collection" corresponds to what's sometimes called a "database" in the Notion UI.
    """

    _table = "collection"

    name = field_map(
        "name", api_to_python=notion_to_markdown, python_to_api=markdown_to_notion
    )
    description = field_map(
        "description",
        api_to_python=notion_to_markdown,
        python_to_api=markdown_to_notion,
    )
    cover = field_map("cover")

    @property
    def templates(self):
        if not hasattr(self, "_templates"):
            template_ids = self.get("template_pages", [])
            self._client.refresh_records(block=template_ids)
            self._templates = Templates(parent=self)
        return self._templates

    def get_schema_properties(self):
        """
        Fetch a flattened list of all properties in the collection's schema.
        """
        properties = []
        schema = self.get("schema")
        for id, item in schema.items():
            prop = {"id": id, "slug": slugify(item["name"])}
            prop.update(item)
            properties.append(prop)
        return properties

    def get_schema_property(self, identifier):
        """
        Look up a property in the collection's schema, by "property id" (generally a 4-char string),
        or name (human-readable -- there may be duplicates, so we pick the first match we find).
        """
        for prop in self.get_schema_properties():
            if identifier == prop["id"] or slugify(identifier) == prop["slug"]:
                return prop
            if identifier == "title" and prop["type"] == "title":
                return prop
        return None

    def add_row(self, update_views=True, **kwargs):
        """
        Create a new empty CollectionRowBlock under this collection, and return the instance.
        """

        row_id = self._client.create_record("block", self, type="page")
        row = CollectionRowBlock(self._client, row_id)

        with self._client.as_atomic_transaction():
            for key, val in kwargs.items():
                setattr(row, key, val)
<<<<<<< HEAD
            if update_views:
                # make sure the new record is inserted at the end of each view
                for view in self.parent.views:
                    if isinstance(view, CalendarView):
                        continue
                    view.set("page_sort", view.get("page_sort", []) + [row_id])
=======
            # make sure the new record is inserted at the end of each view
            for view in self.parent.views:
                if view is None or isinstance(view, CalendarView):
                    continue
                view.set("page_sort", view.get("page_sort", []) + [row_id])
>>>>>>> 1cbdf479

        return row

    @property
    def parent(self):
        assert self.get("parent_table") == "block"
        return self._client.get_block(self.get("parent_id"))

    def _get_a_collection_view(self):
        """
        Get an arbitrary collection view for this collection, to allow querying.
        """
        parent = self.parent
        assert isinstance(parent, CollectionViewBlock)
        assert len(parent.views) > 0
        return parent.views[0]

    def query(self, **kwargs):
        return CollectionQuery(self, self._get_a_collection_view(), **kwargs).execute()

    def get_rows(self, **kwargs):
        return self.query(**kwargs)

    def _convert_diff_to_changelist(self, difference, old_val, new_val):

        changes = []
        remaining = []

        for operation, path, values in difference:

            if path == "rows":
                changes.append((operation, path, values))
            else:
                remaining.append((operation, path, values))

        return changes + super()._convert_diff_to_changelist(
            remaining, old_val, new_val
        )


class CollectionView(Record):
    """
    A "view" is a particular visualization of a collection, with a "type" (board, table, list, etc)
    and filters, sort, etc.
    """

    _table = "collection_view"

    name = field_map("name")
    type = field_map("type")

    @property
    def parent(self):
        assert self.get("parent_table", "block")
        return self._client.get_block(self.get("parent_id"))

    def __init__(self, *args, collection, **kwargs):
        self.collection = collection
        super().__init__(*args, **kwargs)

    def build_query(self, **kwargs):
        return CollectionQuery(
            collection=self.collection, collection_view=self, **kwargs
        )

    def default_query(self):
        return self.build_query(**self.get("query", {}))


class BoardView(CollectionView):

    _type = "board"

    group_by = field_map("query.group_by")


class TableView(CollectionView):

    _type = "table"


class ListView(CollectionView):

    _type = "list"


class CalendarView(CollectionView):

    _type = "calendar"

    def build_query(self, **kwargs):
        calendar_by = self._client.get_record_data("collection_view", self._id)[
            "query"
        ]["calendar_by"]
        return super().build_query(calendar_by=calendar_by, **kwargs)


class GalleryView(CollectionView):

    _type = "gallery"


def _normalize_property_name(prop_name, collection):
    if not prop_name:
        return ""
    else:
        prop = collection.get_schema_property(prop_name)
        if not prop:
            return ""
        return prop["id"]


def _normalize_query_data(data, collection, recursing=False):
    if not recursing:
        data = deepcopy(data)
    if isinstance(data, list):
        return [_normalize_query_data(item, collection, recursing=True) for item in data]
    elif isinstance(data, dict):
        # convert slugs to property ids
        if "property" in data:
            data["property"] = _normalize_property_name(data["property"], collection)
        # convert any instantiated objects into their ids
        if "value" in data:
            if hasattr(data["value"], "id"):
                data["value"] = data["value"].id
        for key in data:
            data[key] = _normalize_query_data(data[key], collection, recursing=True)
    return data


class CollectionQuery(object):
    def __init__(
        self,
        collection,
        collection_view,
        search="",
        type="table",
        aggregate=[],
        aggregations=[],
        filter=[],
        sort=[],
        calendar_by="",
        group_by="",
    ):
        assert not (aggregate and aggregations), "Use only one of `aggregate` or `aggregations` (old vs new format)"
        self.collection = collection
        self.collection_view = collection_view
        self.search = search
        self.type = type
        self.aggregate = _normalize_query_data(aggregate, collection)
        self.aggregations = _normalize_query_data(aggregations, collection)
        self.filter = _normalize_query_data(filter, collection)
        self.sort = _normalize_query_data(sort, collection)
        self.calendar_by = _normalize_property_name(calendar_by, collection)
        self.group_by = _normalize_property_name(group_by, collection)
        self._client = collection._client

    def execute(self):

        result_class = QUERY_RESULT_TYPES.get(self.type, QueryResult)

        return result_class(
            self.collection,
            self._client.query_collection(
                collection_id=self.collection.id,
                collection_view_id=self.collection_view.id,
                search=self.search,
                type=self.type,
                aggregate=self.aggregate,
                aggregations=self.aggregations,
                filter=self.filter,
                sort=self.sort,
                calendar_by=self.calendar_by,
                group_by=self.group_by,
            ),
            self
        )


class CollectionRowBlock(PageBlock):
    @property
    def is_template(self):
        return self.get("is_template")

    @cached_property
    def collection(self):
        return self._client.get_collection(self.get("parent_id"))

    @property
    def schema(self):
        return [
            prop
            for prop in self.collection.get_schema_properties()
            if prop["type"] not in ["formula", "rollup"]
        ]

    def __getattr__(self, attname):
        return self.get_property(attname)

    def __setattr__(self, attname, value):
        if attname.startswith("_"):
            # we only allow setting of new non-property attributes that start with "_"
            super().__setattr__(attname, value)
        elif attname in self._get_property_slugs():
            self.set_property(attname, value)
        elif slugify(attname) in self._get_property_slugs():
            self.set_property(slugify(attname), value)
        elif hasattr(self, attname):
            super().__setattr__(attname, value)
        else:
            raise AttributeError("Unknown property: '{}'".format(attname))

    def _get_property_slugs(self):
        slugs = [prop["slug"] for prop in self.schema]
        if "title" not in slugs:
            slugs.append("title")
        return slugs

    def __dir__(self):
        return self._get_property_slugs() + super().__dir__()

    def get_property(self, identifier):

        prop = self.collection.get_schema_property(identifier)
        if prop is None:
            raise AttributeError(
                "Object does not have property '{}'".format(identifier)
            )

        val = self.get(["properties", prop["id"]])

        return self._convert_notion_to_python(val, prop)

    def _convert_diff_to_changelist(self, difference, old_val, new_val):

        changed_props = set()
        changes = []
        remaining = []

        for d in difference:
            operation, path, values = d
            path = path.split(".") if isinstance(path, str) else path
            if path and path[0] == "properties":
                if len(path) > 1:
                    changed_props.add(path[1])
                else:
                    for item in values:
                        changed_props.add(item[0])
            else:
                remaining.append(d)

        for prop_id in changed_props:
            prop = self.collection.get_schema_property(prop_id)
            old = self._convert_notion_to_python(
                old_val.get("properties", {}).get(prop_id), prop
            )
            new = self._convert_notion_to_python(
                new_val.get("properties", {}).get(prop_id), prop
            )
            changes.append(("prop_changed", prop["slug"], (old, new)))

        return changes + super()._convert_diff_to_changelist(
            remaining, old_val, new_val
        )

    def _convert_notion_to_python(self, val, prop):

        if prop["type"] in ["title", "text"]:
            val = notion_to_markdown(val) if val else ""
        if prop["type"] in ["number"]:
            if val is not None:
                val = val[0][0]
                if "." in val:
                    val = float(val)
                else:
                    val = int(val)
        if prop["type"] in ["select"]:
            val = val[0][0] if val else None
        if prop["type"] in ["multi_select"]:
            val = [v.strip() for v in val[0][0].split(",")] if val else []
        if prop["type"] in ["person"]:
            val = (
                [self._client.get_user(item[1][0][1]) for item in val if item[0] == "‣"]
                if val
                else []
            )
        if prop["type"] in ["email", "phone_number", "url"]:
            val = val[0][0] if val else ""
        if prop["type"] in ["date"]:
            val = NotionDate.from_notion(val)
        if prop["type"] in ["file"]:
            val = (
                [
                    add_signed_prefix_as_needed(item[1][0][1], client=self._client)
                    for item in val
                    if item[0] != ","
                ]
                if val
                else []
            )
        if prop["type"] in ["checkbox"]:
            val = val[0][0] == "Yes" if val else False
        if prop["type"] in ["relation"]:
            val = (
                [
                    self._client.get_block(item[1][0][1])
                    for item in val
                    if item[0] == "‣"
                ]
                if val
                else []
            )
        if prop["type"] in ["created_time", "last_edited_time"]:
            val = self.get(prop["type"])
            val = datetime.utcfromtimestamp(val / 1000)
        if prop["type"] in ["created_by", "last_edited_by"]:
            val = self.get(prop["type"])
            val = self._client.get_user(val)

        return val

    def get_all_properties(self):
        allprops = {}
        for prop in self.schema:
            propid = slugify(prop["name"])
            allprops[propid] = self.get_property(propid)
        return allprops

    def set_property(self, identifier, val):

        prop = self.collection.get_schema_property(identifier)
        if prop is None:
            raise AttributeError(
                "Object does not have property '{}'".format(identifier)
            )

        path, val = self._convert_python_to_notion(val, prop, identifier=identifier)

        self.set(path, val)

    def _convert_python_to_notion(self, val, prop, identifier="<unknown>"):

        if prop["type"] in ["title", "text"]:
            if not val:
                val = ""
            if not isinstance(val, str):
                raise TypeError(
                    "Value passed to property '{}' must be a string.".format(identifier)
                )
            val = markdown_to_notion(val)
        if prop["type"] in ["number"]:
            if val is not None:
                if not isinstance(val, float) and not isinstance(val, int):
                    raise TypeError(
                        "Value passed to property '{}' must be an int or float.".format(
                            identifier
                        )
                    )
                val = [[str(val)]]
        if prop["type"] in ["select"]:
            if not val:
                val = None
            else:
                valid_options = [p["value"].lower() for p in prop["options"]]
                val = val.split(",")[0]
                if val.lower() not in valid_options:
                    raise ValueError(
                        "Value '{}' not acceptable for property '{}' (valid options: {})".format(
                            val, identifier, valid_options
                        )
                    )
                val = [[val]]
        if prop["type"] in ["multi_select"]:
            if not val:
                val = []
            valid_options = [p["value"].lower() for p in prop["options"]]
            if not isinstance(val, list):
                val = [val]
            for v in val:
                if v.lower() not in valid_options:
                    raise ValueError(
                        "Value '{}' not acceptable for property '{}' (valid options: {})".format(
                            v, identifier, valid_options
                        )
                    )
            val = [[",".join(val)]]
        if prop["type"] in ["person"]:
            userlist = []
            if not isinstance(val, list):
                val = [val]
            for user in val:
                user_id = user if isinstance(user, str) else user.id
                userlist += [["‣", [["u", user_id]]], [","]]
            val = userlist[:-1]
        if prop["type"] in ["email", "phone_number", "url"]:
            val = [[val, [["a", val]]]]
        if prop["type"] in ["date"]:
            if isinstance(val, date) or isinstance(val, datetime):
                val = NotionDate(val)
            if isinstance(val, NotionDate):
                val = val.to_notion()
            else:
                val = []
        if prop["type"] in ["file"]:
            filelist = []
            if not isinstance(val, list):
                val = [val]
            for url in val:
                url = remove_signed_prefix_as_needed(url)
                filename = url.split("/")[-1]
                filelist += [[filename, [["a", url]]], [","]]
            val = filelist[:-1]
        if prop["type"] in ["checkbox"]:
            if not isinstance(val, bool):
                raise TypeError(
                    "Value passed to property '{}' must be a bool.".format(identifier)
                )
            val = [["Yes" if val else "No"]]
        if prop["type"] in ["relation"]:
            pagelist = []
            if not isinstance(val, list):
                val = [val]
            for page in val:
                if isinstance(page, str):
                    page = self._client.get_block(page)
                pagelist += [["‣", [["p", page.id]]], [","]]
            val = pagelist[:-1]
        if prop["type"] in ["created_time", "last_edited_time"]:
            val = int(val.timestamp() * 1000)
            return prop["type"], val
        if prop["type"] in ["created_by", "last_edited_by"]:
            val = val if isinstance(val, str) else val.id
            return prop["type"], val

        return ["properties", prop["id"]], val

    def remove(self):
        # Mark the block as inactive
        self._client.submit_transaction(
            build_operation(
                id=self.id, path=[], args={"alive": False}, command="update"
            )
        )


class TemplateBlock(CollectionRowBlock):
    @property
    def is_template(self):
        return self.get("is_template")

    @is_template.setter
    def is_template(self, val):
        assert val is True, "Templates must have 'is_template' set to True."
        self.set("is_template", True)


class Templates(Children):

    child_list_key = "template_pages"

    def _content_list(self):
        return self._parent.get(self.child_list_key) or []

    def add_new(self, **kwargs):

        kwargs["block_type"] = "page"
        kwargs["child_list_key"] = self.child_list_key
        kwargs["is_template"] = True

        return super().add_new(**kwargs)


class QueryResult(object):
    def __init__(self, collection, result, query):
        self.collection = collection
        self._client = collection._client
        self._block_ids = self._get_block_ids(result)
        self.aggregates = result.get("aggregationResults", [])
        self.aggregate_ids = [agg.get("id") for agg in (query.aggregate or query.aggregations)]
        self.query = query

    def _get_block_ids(self, result):
        return result["blockIds"]

    def _get_block(self, id):
        block = CollectionRowBlock(self._client, id)
        block.__dict__["collection"] = self.collection
        return block

    def get_aggregate(self, id):
        for agg_id, agg in zip(self.aggregate_ids, self.aggregates):
            if id == agg_id:
                return agg["value"]
        return None

    def __repr__(self):
        if not len(self):
            return "[]"
        rep = "[\n"
        for child in self:
            rep += "  {},\n".format(repr(child))
        rep += "]"
        return rep

    def __len__(self):
        return len(self._block_ids)

    def __getitem__(self, key):
        return list(iter(self))[key]

    def __iter__(self):
        return iter(self._get_block(id) for id in self._block_ids)

    def __reversed__(self):
        return reversed(iter(self))

    def __contains__(self, item):
        if isinstance(item, str):
            item_id = extract_id(item)
        elif isinstance(item, Block):
            item_id = item.id
        else:
            return False
        return item_id in self._block_ids


class TableQueryResult(QueryResult):

    _type = "table"


class BoardQueryResult(QueryResult):

    _type = "board"


class CalendarQueryResult(QueryResult):

    _type = "calendar"

    def _get_block_ids(self, result):
        block_ids = []
        for week in result["weeks"]:
            block_ids += week["items"]
        return block_ids


class ListQueryResult(QueryResult):

    _type = "list"


class GalleryQueryResult(QueryResult):

    _type = "gallery"


COLLECTION_VIEW_TYPES = {
    cls._type: cls
    for cls in locals().values()
    if type(cls) == type and issubclass(cls, CollectionView) and hasattr(cls, "_type")
}

QUERY_RESULT_TYPES = {
    cls._type: cls
    for cls in locals().values()
    if type(cls) == type and issubclass(cls, QueryResult) and hasattr(cls, "_type")
}<|MERGE_RESOLUTION|>--- conflicted
+++ resolved
@@ -149,20 +149,13 @@
         with self._client.as_atomic_transaction():
             for key, val in kwargs.items():
                 setattr(row, key, val)
-<<<<<<< HEAD
+
             if update_views:
                 # make sure the new record is inserted at the end of each view
                 for view in self.parent.views:
-                    if isinstance(view, CalendarView):
+                    if view is None or isinstance(view, CalendarView):
                         continue
                     view.set("page_sort", view.get("page_sort", []) + [row_id])
-=======
-            # make sure the new record is inserted at the end of each view
-            for view in self.parent.views:
-                if view is None or isinstance(view, CalendarView):
-                    continue
-                view.set("page_sort", view.get("page_sort", []) + [row_id])
->>>>>>> 1cbdf479
 
         return row
 
