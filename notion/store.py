--- conflicted
+++ resolved
@@ -289,11 +289,7 @@
 
     def store_recordmap(self, recordmap):
         for table, records in recordmap.items():
-<<<<<<< HEAD
-            if records is None:
-=======
             if not isinstance(records, dict):
->>>>>>> c9223c05
                 continue
             for id, record in records.items():
                 if not isinstance(record, dict):
