--- conflicted
+++ resolved
@@ -16,15 +16,9 @@
 	python -m pip install -r requirements.lock
 
 
-<<<<<<< HEAD
-clean:  ## clean all build files
-	find . -name "*.pyc" -print0 | xargs -0 rm -rf
-	rm -rf build dist notion.egg-info
-=======
 dev-install:  ## install dev requirements
 	python -m pip install --upgrade pip
 	python -m pip install -r dev-requirements.txt
->>>>>>> 4acaf1e2
 
 
 self-install:  ## self-install the package
@@ -47,18 +41,9 @@
 	python -m pytest tests/
 
 
-<<<<<<< HEAD
-test:  ## run unit tests
-	pytest tests/
-
-
-smoke-test:  ## run smoke tests
-	pytest smoke_tests/
-=======
 docs:  ## generate documentation in HTML
 	sphinx-apidoc -f -o docs/api/ notion/
 	sphinx-build -b dirhtml docs/ public/
->>>>>>> 4acaf1e2
 
 
 lock:  ## lock all dependency versions
