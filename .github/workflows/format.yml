--- conflicted
+++ resolved
@@ -9,19 +9,7 @@
     steps:
       - uses: actions/checkout@v2
       - uses: actions/setup-python@v2
-<<<<<<< HEAD
-        with:
-          python-version: '3.x'
-      - run: |
-          python -m pip install --upgrade pip
-          pip install -r requirements.lock
-
-      - name: Run Black
-        run: |
-          black --check .
-=======
         with: { python-version: '3.x' }
 
       - run: make dev-install
-      - run: make dry-format
->>>>>>> 4acaf1e2
+      - run: make dry-format